package skipper

import (
	"crypto/tls"
	"fmt"
	"io"
	"net"
	"net/http"
	"os"
	"path"
	"strings"
	"time"

	log "github.com/sirupsen/logrus"
	"github.com/zalando/skipper/circuit"
	"github.com/zalando/skipper/dataclients/kubernetes"
	"github.com/zalando/skipper/dataclients/routestring"
	"github.com/zalando/skipper/eskipfile"
	"github.com/zalando/skipper/etcd"
	"github.com/zalando/skipper/filters"
	"github.com/zalando/skipper/filters/apiusagemonitoring"
	"github.com/zalando/skipper/filters/auth"
	"github.com/zalando/skipper/filters/builtin"
	logfilter "github.com/zalando/skipper/filters/log"
	"github.com/zalando/skipper/innkeeper"
	"github.com/zalando/skipper/loadbalancer"
	"github.com/zalando/skipper/logging"
	"github.com/zalando/skipper/metrics"
	pauth "github.com/zalando/skipper/predicates/auth"
	"github.com/zalando/skipper/predicates/cookie"
	"github.com/zalando/skipper/predicates/interval"
	"github.com/zalando/skipper/predicates/query"
	"github.com/zalando/skipper/predicates/source"
	"github.com/zalando/skipper/predicates/traffic"
	"github.com/zalando/skipper/proxy"
	"github.com/zalando/skipper/ratelimit"
	"github.com/zalando/skipper/routing"
	"github.com/zalando/skipper/swarm"
	"github.com/zalando/skipper/tracing"
)

const (
	defaultSourcePollTimeout   = 30 * time.Millisecond
	defaultRoutingUpdateBuffer = 1 << 5
)

const DefaultPluginDir = "./plugins"

// Options to start skipper.
type Options struct {
	// WhitelistedHealthcheckCIDR appends the whitelisted IP Range to the inernalIPS range for healthcheck purposes
	WhitelistedHealthCheckCIDR []string

	// Network address that skipper should listen on.
	Address string

	// List of custom filter specifications.
	CustomFilters []filters.Spec

	// Urls of nodes in an etcd cluster, storing route definitions.
	EtcdUrls []string

	// Path prefix for skipper related data in the etcd storage.
	EtcdPrefix string

	// Timeout used for a single request when querying for updates
	// in etcd. This is independent of, and an addition to,
	// SourcePollTimeout. When not set, the internally defined 1s
	// is used.
	EtcdWaitTimeout time.Duration

	// Skip TLS certificate check for etcd connections.
	EtcdInsecure bool

	// If set enables skipper to generate based on ingress resources in kubernetes cluster
	Kubernetes bool

	// If set makes skipper authenticate with the kubernetes API server with service account assigned to the
	// skipper POD.
	// If omitted skipper will rely on kubectl proxy to authenticate with API server
	KubernetesInCluster bool

	// Kubernetes API base URL. Only makes sense if KubernetesInCluster is set to false. If omitted and
	// skipper is not running in-cluster, the default API URL will be used.
	KubernetesURL string

	// KubernetesHealthcheck, when Kubernetes ingress is set, indicates
	// whether an automatic healthcheck route should be generated. The
	// generated route will report healthyness when the Kubernetes API
	// calls are successful. The healthcheck endpoint is accessible from
	// internal IPs, with the path /kube-system/healthz.
	KubernetesHealthcheck bool

	// KubernetesHTTPSRedirect, when Kubernetes ingress is set, indicates
	// whether an automatic redirect route should be generated to redirect
	// HTTP requests to their HTTPS equivalent. The generated route will
	// match requests with the X-Forwarded-Proto and X-Forwarded-Port,
	// expected to be set by the load-balancer.
	KubernetesHTTPSRedirect bool

	// KubernetesHTTPSRedirectCode overrides the default redirect code (308)
	// when used together with -kubernetes-https-redirect.
	KubernetesHTTPSRedirectCode int

	// KubernetesIngressClass is a regular expression, that will make
	// skipper load only the ingress resources that that have a matching
	// kubernetes.io/ingress.class annotation. For backwards compatibility,
	// the ingresses without an annotation, or an empty annotation, will
	// be loaded, too.
	KubernetesIngressClass string

	// PathMode controls the default interpretation of ingress paths in cases
	// when the ingress doesn't specify it with an annotation.
	KubernetesPathMode kubernetes.PathMode

	// KubernetesNamespace is used to switch between monitoring ingresses in the cluster-scope or limit
	// the ingresses to only those in the specified namespace. Defaults to "" which means monitor ingresses
	// in the cluster-scope.
	KubernetesNamespace string

	// *DEPRECATED* API endpoint of the Innkeeper service, storing route definitions.
	InnkeeperUrl string

	// *DEPRECATED* Fixed token for innkeeper authentication. (Used mainly in
	// development environments.)
	InnkeeperAuthToken string

	// *DEPRECATED* Filters to be prepended to each route loaded from Innkeeper.
	InnkeeperPreRouteFilters string

	// *DEPRECATED* Filters to be appended to each route loaded from Innkeeper.
	InnkeeperPostRouteFilters string

	// *DEPRECATED* Skip TLS certificate check for Innkeeper connections.
	InnkeeperInsecure bool

	// *DEPRECATED* OAuth2 URL for Innkeeper authentication.
	OAuthUrl string

	// *DEPRECATED* Directory where oauth credentials are stored, with file names:
	// client.json and user.json.
	OAuthCredentialsDir string

	// *DEPRECATED* The whitespace separated list of OAuth2 scopes.
	OAuthScope string

	// File containing static route definitions.
	RoutesFile string

	// File containing route definitions with file watch enabled. (For the skipper
	// command this option is used when starting it with the -routes-file flag.)
	WatchRoutesFile string

	// InlineRoutes can define routes as eskip text.
	InlineRoutes string

	// Polling timeout of the routing data sources.
	SourcePollTimeout time.Duration

	// Deprecated. See ProxyFlags. When used together with ProxyFlags,
	// the values will be combined with |.
	ProxyOptions proxy.Options

	// Flags controlling the proxy behavior.
	ProxyFlags proxy.Flags

	// Tells the proxy maximum how many idle connections can it keep
	// alive.
	IdleConnectionsPerHost int

	// Defines the time period of how often the idle connections maintained
	// by the proxy are closed.
	CloseIdleConnsPeriod time.Duration

	// Defines ReadTimeoutServer for server http connections.
	ReadTimeoutServer time.Duration

	// Defines ReadHeaderTimeout for server http connections.
	ReadHeaderTimeoutServer time.Duration

	// Defines WriteTimeout for server http connections.
	WriteTimeoutServer time.Duration

	// Defines IdleTimeout for server http connections.
	IdleTimeoutServer time.Duration

	// Defines MaxHeaderBytes for server http connections.
	MaxHeaderBytes int

	// Enable connection state metrics for server http connections.
	EnableConnMetricsServer bool

	// TimeoutBackend sets the TCP client connection timeout for
	// proxy http connections to the backend.
	TimeoutBackend time.Duration

	// KeepAliveBackend sets the TCP keepalive for proxy http
	// connections to the backend.
	KeepAliveBackend time.Duration

	// DualStackBackend sets if the proxy TCP connections to the
	// backend should be dual stack.
	DualStackBackend bool

	// TLSHandshakeTimeoutBackend sets the TLS handshake timeout
	// for proxy connections to the backend.
	TLSHandshakeTimeoutBackend time.Duration

	// MaxIdleConnsBackend sets MaxIdleConns, which limits the
	// number of idle connections to all backends, 0 means no
	// limit.
	MaxIdleConnsBackend int

	// Flag indicating to ignore trailing slashes in paths during route
	// lookup.
	IgnoreTrailingSlash bool

	// Priority routes that are matched against the requests before
	// the standard routes from the data clients.
	PriorityRoutes []proxy.PriorityRoute

	// Specifications of custom, user defined predicates.
	CustomPredicates []routing.PredicateSpec

	// Custom data clients to be used together with the default etcd and Innkeeper.
	CustomDataClients []routing.DataClient

	// SuppressRouteUpdateLogs indicates to log only summaries of the routing updates
	// instead of full details of the updated/deleted routes.
	SuppressRouteUpdateLogs bool

	// Dev mode. Currently this flag disables prioritization of the
	// consumer side over the feeding side during the routing updates to
	// populate the updated routes faster.
	DevMode bool

	// Network address for the support endpoints
	SupportListener string

	// Deprecated: Network address for the /metrics endpoint
	MetricsListener string

	// Skipper provides a set of metrics with different keys which are exposed via HTTP in JSON
	// You can customize those key names with your own prefix
	MetricsPrefix string

	// EnableProfile exposes profiling information on /profile of the
	// metrics listener.
	EnableProfile bool

	// Flag that enables reporting of the Go garbage collector statistics exported in debug.GCStats
	EnableDebugGcMetrics bool

	// Flag that enables reporting of the Go runtime statistics exported in runtime and specifically runtime.MemStats
	EnableRuntimeMetrics bool

	// If set, detailed response time metrics will be collected
	// for each route, additionally grouped by status and method.
	EnableServeRouteMetrics bool

	// If set, detailed response time metrics will be collected
	// for each host, additionally grouped by status and method.
	EnableServeHostMetrics bool

	// If set, detailed response time metrics will be collected
	// for each backend host
	EnableBackendHostMetrics bool

	// EnableAllFiltersMetrics enables collecting combined filter
	// metrics per each route. Without the DisableMetricsCompatibilityDefaults,
	// it is enabled by default.
	EnableAllFiltersMetrics bool

	// EnableCombinedResponseMetrics enables collecting response time
	// metrics combined for every route.
	EnableCombinedResponseMetrics bool

	// EnableRouteResponseMetrics enables collecting response time
	// metrics per each route. Without the DisableMetricsCompatibilityDefaults,
	// it is enabled by default.
	EnableRouteResponseMetrics bool

	// EnableRouteBackendErrorsCounters enables counters for backend
	// errors per each route. Without the DisableMetricsCompatibilityDefaults,
	// it is enabled by default.
	EnableRouteBackendErrorsCounters bool

	// EnableRouteStreamingErrorsCounters enables counters for streaming
	// errors per each route. Without the DisableMetricsCompatibilityDefaults,
	// it is enabled by default.
	EnableRouteStreamingErrorsCounters bool

	// EnableRouteBackendMetrics enables backend response time metrics
	// per each route. Without the DisableMetricsCompatibilityDefaults, it is
	// enabled by default.
	EnableRouteBackendMetrics bool

	// When set, makes the histograms use an exponentially decaying sample
	// instead of the default uniform one.
	MetricsUseExpDecaySample bool

	// Use custom buckets for prometheus histograms.
	HistogramMetricBuckets []float64

	// The following options, for backwards compatibility, are true
	// by default: EnableAllFiltersMetrics, EnableRouteResponseMetrics,
	// EnableRouteBackendErrorsCounters, EnableRouteStreamingErrorsCounters,
	// EnableRouteBackendMetrics. With this compatibility flag, the default
	// for these options can be set to false.
	DisableMetricsCompatibilityDefaults bool

	// Output file for the application log. Default value: /dev/stderr.
	//
	// When /dev/stderr or /dev/stdout is passed in, it will be resolved
	// to os.Stderr or os.Stdout.
	//
	// Warning: passing an arbitrary file will try to open it append
	// on start and use it, or fail on start, but the current
	// implementation doesn't support any more proper handling
	// of temporary failures or log-rolling.
	ApplicationLogOutput string

	// Application log prefix. Default value: "[APP]".
	ApplicationLogPrefix string

	// Output file for the access log. Default value: /dev/stderr.
	//
	// When /dev/stderr or /dev/stdout is passed in, it will be resolved
	// to os.Stderr or os.Stdout.
	//
	// Warning: passing an arbitrary file will try to open for append
	// it on start and use it, or fail on start, but the current
	// implementation doesn't support any more proper handling
	// of temporary failures or log-rolling.
	AccessLogOutput string

	// Disables the access log.
	AccessLogDisabled bool

	// Enables logs in JSON format
	AccessLogJSONEnabled bool

	// AccessLogStripQuery, when set, causes the query strings stripped
	// from the request URI in the access logs.
	AccessLogStripQuery bool

	DebugListener string

	// Path of certificate(s) when using TLS, mutiple may be given comma separated
	CertPathTLS string
	// Path of key(s) when using TLS, multiple may be given comma separated. For
	// multiple keys, the order must match the one given in CertPathTLS
	KeyPathTLS string

	// Flush interval for upgraded Proxy connections
	BackendFlushInterval time.Duration

	// Experimental feature to handle protocol Upgrades for Websockets, SPDY, etc.
	ExperimentalUpgrade bool

	// MaxLoopbacks defines the maximum number of loops that the proxy can execute when the routing table
	// contains loop backends (<loopback>).
	MaxLoopbacks int

	// EnableBreakers enables the usage of the breakers in the route definitions without initializing any
	// by default. It is a shortcut for setting the BreakerSettings to:
	//
	// 	[]circuit.BreakerSettings{{Type: BreakerDisabled}}
	//
	EnableBreakers bool

	// BreakerSettings contain global and host specific settings for the circuit breakers.
	BreakerSettings []circuit.BreakerSettings

	// EnableRatelimiters enables the usage of the ratelimiter in the route definitions without initializing any
	// by default. It is a shortcut for setting the RatelimitSettings to:
	//
	// 	[]ratelimit.Settings{{Type: DisableRatelimit}}
	//
	EnableRatelimiters bool

	// RatelimitSettings contain global and host specific settings for the ratelimiters.
	RatelimitSettings []ratelimit.Settings

	// OpenTracing enables opentracing
	OpenTracing []string

	// OpenTracingInitialSpan can override the default initial, pre-routing, span name.
	// Default: "ingress".
	OpenTracingInitialSpan string

	// PluginDir defines the directory to load plugins from, DEPRECATED, use PluginDirs
	PluginDir string
	// PluginDirs defines the directories to load plugins from
	PluginDirs []string

	// FilterPlugins loads additional filters from modules. The first value in each []string
	// needs to be the plugin name (as on disk, without path, without ".so" suffix). The
	// following values are passed as arguments to the plugin while loading, see also
	// https://zalando.github.io/skipper/plugins/
	FilterPlugins [][]string

	// PredicatePlugins loads additional predicates from modules. See above for FilterPlugins
	// what the []string should contain.
	PredicatePlugins [][]string

	// DataClientPlugins loads additional data clients from modules. See above for FilterPlugins
	// what the []string should contain.
	DataClientPlugins [][]string

	// Plugins combine multiple types of the above plugin types in one plugin (where
	// necessary because of shared data between e.g. a filter and a data client).
	Plugins [][]string

	// DefaultHTTPStatus is the HTTP status used when no routes are found
	// for a request.
	DefaultHTTPStatus int

	// EnablePrometheusMetrics enables Prometheus format metrics.
	//
	// This option is *deprecated*. The recommended way to enable prometheus metrics is to
	// use the MetricsFlavours option.
	EnablePrometheusMetrics bool

	// MetricsFlavours sets the metrics storage and exposed format
	// of metrics endpoints.
	MetricsFlavours []string

	// LoadBalancerHealthCheckInterval enables and sets the
	// interval when to schedule health checks for dead or
	// unhealthy routes
	LoadBalancerHealthCheckInterval time.Duration

	// ReverseSourcePredicate enables the automatic use of IP
	// whitelisting in different places to use the reversed way of
	// identifying a client IP within the X-Forwarded-For
	// header. Amazon's ALB for example writes the client IP to
	// the last item of the string list of the X-Forwarded-For
	// header, in this case you want to set this to true.
	ReverseSourcePredicate bool

	// OAuthTokeninfoURL sets the the URL to be queried for
	// information for all auth.NewOAuthTokeninfo*() filters.
	OAuthTokeninfoURL string

	// OAuthTokeninfoTimeout sets timeout duration while calling oauth token service
	OAuthTokeninfoTimeout time.Duration

	// OAuthTokenintrospectionTimeout sets timeout duration while calling oauth tokenintrospection service
	OAuthTokenintrospectionTimeout time.Duration

<<<<<<< HEAD
	// OidcSecretsFile path to the file containing key to encrypt OpenID token
	OidcSecretsFile string
=======
	// API Monitoring feature is active (feature toggle)
	ApiUsageMonitoringEnable bool
>>>>>>> d00a9124

	// WebhookTimeout sets timeout duration while calling a custom webhook auth service
	WebhookTimeout time.Duration

	// MaxAuditBody sets the maximum read size of the body read by the audit log filter
	MaxAuditBody int

	// EnableSwarm enables skipper fleet communication, required by e.g.
	// the cluster ratelimiter
	EnableSwarm                       bool
	SwarmKubernetesNamespace          string
	SwarmKubernetesLabelSelectorKey   string
	SwarmKubernetesLabelSelectorValue string
	SwarmPort                         int
	SwarmMaxMessageBuffer             int
	SwarmLeaveTimeout                 time.Duration
}

func createDataClients(o Options, auth innkeeper.Authentication) ([]routing.DataClient, error) {
	var clients []routing.DataClient

	if o.RoutesFile != "" {
		f, err := eskipfile.Open(o.RoutesFile)
		if err != nil {
			log.Error("error while opening eskip file", err)
			return nil, err
		}

		clients = append(clients, f)
	}

	if o.WatchRoutesFile != "" {
		f := eskipfile.Watch(o.WatchRoutesFile)
		clients = append(clients, f)
	}

	if o.InlineRoutes != "" {
		ir, err := routestring.New(o.InlineRoutes)
		if err != nil {
			log.Error("error while parsing inline routes", err)
			return nil, err
		}

		clients = append(clients, ir)
	}

	if o.InnkeeperUrl != "" {
		ic, err := innkeeper.New(innkeeper.Options{
			Address:          o.InnkeeperUrl,
			Insecure:         o.InnkeeperInsecure,
			Authentication:   auth,
			PreRouteFilters:  o.InnkeeperPreRouteFilters,
			PostRouteFilters: o.InnkeeperPostRouteFilters,
		})

		if err != nil {
			log.Error("error while initializing Innkeeper client", err)
			return nil, err
		}

		clients = append(clients, ic)
	}

	if len(o.EtcdUrls) > 0 {
		etcdClient, err := etcd.New(etcd.Options{
			Endpoints: o.EtcdUrls,
			Prefix:    o.EtcdPrefix,
			Timeout:   o.EtcdWaitTimeout,
			Insecure:  o.EtcdInsecure,
		})

		if err != nil {
			return nil, err
		}

		clients = append(clients, etcdClient)
	}

	if o.Kubernetes {
		kubernetesClient, err := kubernetes.New(kubernetes.Options{
			KubernetesInCluster:        o.KubernetesInCluster,
			KubernetesURL:              o.KubernetesURL,
			ProvideHealthcheck:         o.KubernetesHealthcheck,
			ProvideHTTPSRedirect:       o.KubernetesHTTPSRedirect,
			HTTPSRedirectCode:          o.KubernetesHTTPSRedirectCode,
			IngressClass:               o.KubernetesIngressClass,
			ReverseSourcePredicate:     o.ReverseSourcePredicate,
			WhitelistedHealthCheckCIDR: o.WhitelistedHealthCheckCIDR,
			PathMode:                   o.KubernetesPathMode,
			KubernetesNamespace:        o.KubernetesNamespace,
		})
		if err != nil {
			return nil, err
		}
		clients = append(clients, kubernetesClient)
	}

	return clients, nil
}

func getLogOutput(name string) (io.Writer, error) {
	name = path.Clean(name)

	if name == "/dev/stdout" {
		return os.Stdout, nil
	}

	if name == "/dev/stderr" {
		return os.Stderr, nil
	}

	return os.OpenFile(name, os.O_APPEND|os.O_WRONLY, os.ModeAppend)
}

func initLog(o Options) error {
	var (
		logOutput       io.Writer
		accessLogOutput io.Writer
		err             error
	)

	if o.ApplicationLogOutput != "" {
		logOutput, err = getLogOutput(o.ApplicationLogOutput)
		if err != nil {
			return err
		}
	}

	if !o.AccessLogDisabled && o.AccessLogOutput != "" {
		accessLogOutput, err = getLogOutput(o.AccessLogOutput)
		if err != nil {
			return err
		}
	}

	logging.Init(logging.Options{
		ApplicationLogPrefix: o.ApplicationLogPrefix,
		ApplicationLogOutput: logOutput,
		AccessLogOutput:      accessLogOutput,
		AccessLogJSONEnabled: o.AccessLogJSONEnabled,
		AccessLogStripQuery:  o.AccessLogStripQuery,
	})

	return nil
}

func (o *Options) isHTTPS() bool {
	return o.CertPathTLS != "" && o.KeyPathTLS != ""
}

func listenAndServe(proxy http.Handler, o *Options) error {
	// create the access log handler
	log.Infof("proxy listener on %v", o.Address)

	srv := &http.Server{
		Addr:              o.Address,
		Handler:           proxy,
		ReadTimeout:       o.ReadTimeoutServer,
		ReadHeaderTimeout: o.ReadHeaderTimeoutServer,
		WriteTimeout:      o.WriteTimeoutServer,
		IdleTimeout:       o.IdleTimeoutServer,
		MaxHeaderBytes:    o.MaxHeaderBytes,
	}

	if o.EnableConnMetricsServer {
		m := metrics.Default
		srv.ConnState = func(conn net.Conn, state http.ConnState) {
			m.IncCounter(fmt.Sprintf("lb-conn-%s", state))
		}
	}

	if o.isHTTPS() {
		if strings.Index(o.CertPathTLS, ",") > 0 && strings.Index(o.KeyPathTLS, ",") > 0 {
			tlsCfg := &tls.Config{}
			crts := strings.Split(o.CertPathTLS, ",")
			keys := strings.Split(o.KeyPathTLS, ",")
			if len(crts) != len(keys) {
				log.Fatalf("number of certs does not match number of keys")
			}
			for i, crt := range crts {
				kp, err := tls.LoadX509KeyPair(crt, keys[i])
				if err != nil {
					log.Fatalf("Failed to load X509 keypair from %s/%s: %v", crt, keys[i], err)
				}
				tlsCfg.Certificates = append(tlsCfg.Certificates, kp)
			}
			tlsCfg.BuildNameToCertificate()
			o.CertPathTLS = ""
			o.KeyPathTLS = ""
			srv.TLSConfig = tlsCfg
		}
		return srv.ListenAndServeTLS(o.CertPathTLS, o.KeyPathTLS)
	}
	log.Infof("certPathTLS or keyPathTLS not found, defaulting to HTTP")
	return srv.ListenAndServe()
}

// Run skipper.
func Run(o Options) error {
	// init log
	err := initLog(o)
	if err != nil {
		return err
	}

	// *DEPRECATED* create authentication for Innkeeper
	inkeeperAuth := innkeeper.CreateInnkeeperAuthentication(innkeeper.AuthOptions{
		InnkeeperAuthToken:  o.InnkeeperAuthToken,
		OAuthCredentialsDir: o.OAuthCredentialsDir,
		OAuthUrl:            o.OAuthUrl,
		OAuthScope:          o.OAuthScope})

	var lbInstance *loadbalancer.LB
	if o.LoadBalancerHealthCheckInterval != 0 {
		lbInstance = loadbalancer.New(o.LoadBalancerHealthCheckInterval)
	}

	if err := o.findAndLoadPlugins(); err != nil {
		return err
	}

	// *DEPRECATED* innkeeper - create data clients
	dataClients, err := createDataClients(o, inkeeperAuth)
	if err != nil {
		return err
	}

	// append custom data clients
	dataClients = append(dataClients, o.CustomDataClients...)

	if len(dataClients) == 0 {
		log.Warning("no route source specified")
	}

	if o.OAuthTokeninfoURL != "" {
		o.CustomFilters = append(o.CustomFilters,
			auth.NewOAuthTokeninfoAllScope(o.OAuthTokeninfoURL, o.OAuthTokeninfoTimeout),
			auth.NewOAuthTokeninfoAnyScope(o.OAuthTokeninfoURL, o.OAuthTokeninfoTimeout),
			auth.NewOAuthTokeninfoAllKV(o.OAuthTokeninfoURL, o.OAuthTokeninfoTimeout),
			auth.NewOAuthTokeninfoAnyKV(o.OAuthTokeninfoURL, o.OAuthTokeninfoTimeout))
	}

	o.CustomFilters = append(o.CustomFilters,
		logfilter.NewAuditLog(o.MaxAuditBody),
		auth.NewOAuthTokenintrospectionAnyClaims(o.OAuthTokenintrospectionTimeout),
		auth.NewOAuthTokenintrospectionAllClaims(o.OAuthTokenintrospectionTimeout),
		auth.NewOAuthTokenintrospectionAnyKV(o.OAuthTokenintrospectionTimeout),
		auth.NewOAuthTokenintrospectionAllKV(o.OAuthTokenintrospectionTimeout),
		auth.NewWebhook(o.WebhookTimeout),
<<<<<<< HEAD
		auth.NewOAuthOidcUserInfos(o.OidcSecretsFile),
		auth.NewOAuthOidcAnyClaims(o.OidcSecretsFile),
		auth.NewOAuthOidcAllClaims(o.OidcSecretsFile),
=======
		apiusagemonitoring.NewApiUsageMonitoring(o.ApiUsageMonitoringEnable),
>>>>>>> d00a9124
	)

	// create a filter registry with the available filter specs registered,
	// and register the custom filters
	registry := builtin.MakeRegistry()
	for _, f := range o.CustomFilters {
		registry.Register(f)
	}

	// create routing
	// create the proxy instance
	var mo routing.MatchingOptions
	if o.IgnoreTrailingSlash {
		mo = routing.IgnoreTrailingSlash
	}

	// ensure a non-zero poll timeout
	if o.SourcePollTimeout <= 0 {
		o.SourcePollTimeout = defaultSourcePollTimeout
	}

	// check for dev mode, and set update buffer of the routes
	updateBuffer := defaultRoutingUpdateBuffer
	if o.DevMode {
		updateBuffer = 0
	}

	// include bundled custom predicates
	o.CustomPredicates = append(o.CustomPredicates,
		source.New(),
		source.NewFromLast(),
		interval.NewBetween(),
		interval.NewBefore(),
		interval.NewAfter(),
		cookie.New(),
		query.New(),
		traffic.New(),
		loadbalancer.NewGroup(),
		loadbalancer.NewMember(),
		pauth.NewJWTPayloadAllKV(),
		pauth.NewJWTPayloadAnyKV(),
	)

	// create a routing engine
	routing := routing.New(routing.Options{
		FilterRegistry:  registry,
		MatchingOptions: mo,
		PollTimeout:     o.SourcePollTimeout,
		DataClients:     dataClients,
		Predicates:      o.CustomPredicates,
		UpdateBuffer:    updateBuffer,
		SuppressLogs:    o.SuppressRouteUpdateLogs,
		PostProcessors:  []routing.PostProcessor{loadbalancer.HealthcheckPostProcessor{LB: lbInstance}},
	})
	defer routing.Close()

	proxyFlags := proxy.Flags(o.ProxyOptions) | o.ProxyFlags
	proxyParams := proxy.Params{
		Routing:                routing,
		Flags:                  proxyFlags,
		PriorityRoutes:         o.PriorityRoutes,
		IdleConnectionsPerHost: o.IdleConnectionsPerHost,
		CloseIdleConnsPeriod:   o.CloseIdleConnsPeriod,
		FlushInterval:          o.BackendFlushInterval,
		ExperimentalUpgrade:    o.ExperimentalUpgrade,
		MaxLoopbacks:           o.MaxLoopbacks,
		DefaultHTTPStatus:      o.DefaultHTTPStatus,
		LoadBalancer:           lbInstance,
		Timeout:                o.TimeoutBackend,
		KeepAlive:              o.KeepAliveBackend,
		DualStack:              o.DualStackBackend,
		TLSHandshakeTimeout:    o.TLSHandshakeTimeoutBackend,
		MaxIdleConns:           o.MaxIdleConnsBackend,
		AccessLogDisabled:      o.AccessLogDisabled,
	}

	var theSwarm *swarm.Swarm
	if o.EnableSwarm {
		swops := swarm.Options{
			SwarmPort:        uint16(o.SwarmPort),
			MaxMessageBuffer: o.SwarmMaxMessageBuffer,
			LeaveTimeout:     o.SwarmLeaveTimeout,
			Debug:            log.GetLevel() == log.DebugLevel,
		}
		if o.Kubernetes {
			swops.KubernetesOptions = &swarm.KubernetesOptions{
				KubernetesInCluster:  o.KubernetesInCluster,
				KubernetesAPIBaseURL: o.KubernetesURL,
				Namespace:            o.SwarmKubernetesNamespace,
				LabelSelectorKey:     o.SwarmKubernetesLabelSelectorKey,
				LabelSelectorValue:   o.SwarmKubernetesLabelSelectorValue,
			}
		}
		theSwarm, err = swarm.NewSwarm(swops)
		if err != nil {
			log.Errorf("failed to init swarm with options %+v: %v", swops, err)
		}
		defer theSwarm.Leave()
	}

	if o.EnableRatelimiters || len(o.RatelimitSettings) > 0 {
		log.Infof("enabled ratelimiters %v: %v", o.EnableRatelimiters, o.RatelimitSettings)
		proxyParams.RateLimiters = ratelimit.NewSwarmRegistry(theSwarm, o.RatelimitSettings...)
	}

	if o.EnableBreakers || len(o.BreakerSettings) > 0 {
		proxyParams.CircuitBreakers = circuit.NewRegistry(o.BreakerSettings...)
	}

	if o.DebugListener != "" {
		do := proxyParams
		do.Flags |= proxy.Debug
		dbg := proxy.WithParams(do)
		log.Infof("debug listener on %v", o.DebugListener)
		go func() { http.ListenAndServe(o.DebugListener, dbg) }()
	}

	// init support endpoints
	supportListener := o.SupportListener

	// Backward compatibility
	if supportListener == "" {
		supportListener = o.MetricsListener
	}

	if supportListener != "" {
		mux := http.NewServeMux()
		mux.Handle("/routes", routing)
		mux.Handle("/routes/", routing)

		if o.EnablePrometheusMetrics {
			o.MetricsFlavours = append(o.MetricsFlavours, "prometheus")
		}
		metricsKind := metrics.UnkownKind
		for _, s := range o.MetricsFlavours {
			switch s {
			case "codahale":
				metricsKind |= metrics.CodaHaleKind
			case "prometheus":
				metricsKind |= metrics.PrometheusKind
			}
		}
		// set default if unset
		if metricsKind == metrics.UnkownKind {
			metricsKind = metrics.CodaHaleKind
		}
		log.Infof("Expose metrics in %s format", metricsKind)

		metricsHandler := metrics.NewDefaultHandler(metrics.Options{
			Format:                             metricsKind,
			Prefix:                             o.MetricsPrefix,
			EnableDebugGcMetrics:               o.EnableDebugGcMetrics,
			EnableRuntimeMetrics:               o.EnableRuntimeMetrics,
			EnableServeRouteMetrics:            o.EnableServeRouteMetrics,
			EnableServeHostMetrics:             o.EnableServeHostMetrics,
			EnableBackendHostMetrics:           o.EnableBackendHostMetrics,
			EnableProfile:                      o.EnableProfile,
			EnableAllFiltersMetrics:            o.EnableAllFiltersMetrics,
			EnableCombinedResponseMetrics:      o.EnableCombinedResponseMetrics,
			EnableRouteResponseMetrics:         o.EnableRouteResponseMetrics,
			EnableRouteBackendErrorsCounters:   o.EnableRouteBackendErrorsCounters,
			EnableRouteStreamingErrorsCounters: o.EnableRouteStreamingErrorsCounters,
			EnableRouteBackendMetrics:          o.EnableRouteBackendMetrics,
			UseExpDecaySample:                  o.MetricsUseExpDecaySample,
			HistogramBuckets:                   o.HistogramMetricBuckets,
			DisableCompatibilityDefaults:       o.DisableMetricsCompatibilityDefaults,
		})
		mux.Handle("/metrics", metricsHandler)
		mux.Handle("/metrics/", metricsHandler)
		mux.Handle("/debug/pprof", metricsHandler)
		mux.Handle("/debug/pprof/", metricsHandler)

		log.Infof("support listener on %s", supportListener)
		go http.ListenAndServe(supportListener, mux)
	} else {
		log.Infoln("Metrics are disabled")
	}

	o.PluginDirs = append(o.PluginDirs, o.PluginDir)
	if len(o.OpenTracing) > 0 {
		tracer, err := tracing.InitTracer(o.OpenTracing)
		if err != nil {
			return err
		}
		proxyParams.OpenTracer = tracer
		proxyParams.OpenTracingInitialSpan = o.OpenTracingInitialSpan
	} else {
		// always have a tracer available, so filter authors can rely on the
		// existence of a tracer
		proxyParams.OpenTracer, _ = tracing.LoadTracingPlugin(o.PluginDirs, []string{"noop"})
	}

	if proxyParams.OpenTracingInitialSpan != "" {
		proxyParams.OpenTracingInitialSpan = o.OpenTracingInitialSpan
	}

	// create the proxy
	proxy := proxy.WithParams(proxyParams)
	defer proxy.Close()

	return listenAndServe(proxy, &o)
}<|MERGE_RESOLUTION|>--- conflicted
+++ resolved
@@ -449,13 +449,11 @@
 	// OAuthTokenintrospectionTimeout sets timeout duration while calling oauth tokenintrospection service
 	OAuthTokenintrospectionTimeout time.Duration
 
-<<<<<<< HEAD
 	// OidcSecretsFile path to the file containing key to encrypt OpenID token
 	OidcSecretsFile string
-=======
+
 	// API Monitoring feature is active (feature toggle)
 	ApiUsageMonitoringEnable bool
->>>>>>> d00a9124
 
 	// WebhookTimeout sets timeout duration while calling a custom webhook auth service
 	WebhookTimeout time.Duration
@@ -705,13 +703,10 @@
 		auth.NewOAuthTokenintrospectionAnyKV(o.OAuthTokenintrospectionTimeout),
 		auth.NewOAuthTokenintrospectionAllKV(o.OAuthTokenintrospectionTimeout),
 		auth.NewWebhook(o.WebhookTimeout),
-<<<<<<< HEAD
 		auth.NewOAuthOidcUserInfos(o.OidcSecretsFile),
 		auth.NewOAuthOidcAnyClaims(o.OidcSecretsFile),
 		auth.NewOAuthOidcAllClaims(o.OidcSecretsFile),
-=======
 		apiusagemonitoring.NewApiUsageMonitoring(o.ApiUsageMonitoringEnable),
->>>>>>> d00a9124
 	)
 
 	// create a filter registry with the available filter specs registered,
